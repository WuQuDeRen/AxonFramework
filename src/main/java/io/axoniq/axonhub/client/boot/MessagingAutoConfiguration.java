/*
 * Copyright (c) 2018. AxonIQ
 * Licensed under the Apache License, Version 2.0 (the "License");
 * you may not use this file except in compliance with the License.
 * You may obtain a copy of the License at
 *
 *     http://www.apache.org/licenses/LICENSE-2.0
 *
 * Unless required by applicable law or agreed to in writing, software
 * distributed under the License is distributed on an "AS IS" BASIS,
 * WITHOUT WARRANTIES OR CONDITIONS OF ANY KIND, either express or implied.
 * See the License for the specific language governing permissions and
 * limitations under the License.
 */

package io.axoniq.axonhub.client.boot;


import io.axoniq.axonhub.client.AxonHubConfiguration;
import io.axoniq.axonhub.client.PlatformConnectionManager;
import io.axoniq.axonhub.client.command.AxonHubCommandBus;
import io.axoniq.axonhub.client.command.CommandPriorityCalculator;
import io.axoniq.axonhub.client.event.axon.AxonHubEvenProcessorInfoConfiguration;
import io.axoniq.axonhub.client.query.AxonHubQueryBus;
import io.axoniq.axonhub.client.query.QueryPriorityCalculator;
import org.axonframework.boot.autoconfig.AxonAutoConfiguration;
import org.axonframework.commandhandling.CommandBus;
import org.axonframework.commandhandling.SimpleCommandBus;
import org.axonframework.commandhandling.distributed.AnnotationRoutingStrategy;
import org.axonframework.common.transaction.TransactionManager;
import org.axonframework.config.EventHandlingConfiguration;
import org.axonframework.messaging.interceptors.CorrelationDataInterceptor;
import org.axonframework.queryhandling.LoggingQueryInvocationErrorHandler;
import org.axonframework.queryhandling.QueryBus;
import org.axonframework.queryhandling.QueryInvocationErrorHandler;
import org.axonframework.queryhandling.SimpleQueryBus;
import org.axonframework.serialization.Serializer;
import org.axonframework.spring.config.AxonConfiguration;
import org.springframework.beans.BeansException;
import org.springframework.beans.factory.annotation.Qualifier;
import org.springframework.boot.autoconfigure.AutoConfigureBefore;
import org.springframework.boot.autoconfigure.condition.ConditionalOnMissingBean;
import org.springframework.context.ApplicationContext;
import org.springframework.context.ApplicationContextAware;
import org.springframework.context.annotation.Bean;
import org.springframework.context.annotation.Configuration;
import org.springframework.context.annotation.Primary;

/**
 * Configures AxonHub as implementation for the CommandBus and QueryBus
 *
 * @author Marc Gathier
 */
@Configuration
@AutoConfigureBefore(AxonAutoConfiguration.class)
public class MessagingAutoConfiguration implements ApplicationContextAware {
    private ApplicationContext applicationContext;

    @Bean
    public AxonHubConfiguration axonHubConfiguration() {
        AxonHubConfiguration configuration = new AxonHubConfiguration();
        configuration.setComponentName(clientName(applicationContext.getId()));
        return configuration;
    }

    private String clientName(String id) {
        if( id.contains(":")) return id.substring(0, id.indexOf(":"));
        return id;
    }

    @Bean
    public PlatformConnectionManager platformConnectionManager(AxonHubConfiguration routingConfiguration) {
        return new PlatformConnectionManager(routingConfiguration);
    }

    @Bean
    @Primary
    @ConditionalOnMissingBean(CommandBus.class)
    public AxonHubCommandBus commandBus(TransactionManager txManager, AxonConfiguration axonConfiguration , AxonHubConfiguration axonHubConfiguration,
                                 Serializer serializer, PlatformConnectionManager platformConnectionManager, CommandPriorityCalculator priorityCalculator) {

        SimpleCommandBus commandBus = new SimpleCommandBus(txManager, axonConfiguration.messageMonitor(CommandBus.class, "commandBus"));
        commandBus.registerHandlerInterceptor(new CorrelationDataInterceptor<>(axonConfiguration.correlationDataProviders()));

        return new AxonHubCommandBus(platformConnectionManager, axonHubConfiguration, commandBus, serializer, new AnnotationRoutingStrategy(),
                priorityCalculator);
    }

    @Bean
    @ConditionalOnMissingBean
    public CommandPriorityCalculator commandPriorityCalculator() {
        return new CommandPriorityCalculator() {};
    }

    @Bean
    @ConditionalOnMissingBean
    public QueryPriorityCalculator queryPriorityCalculator() {
        return new QueryPriorityCalculator() {};
    }

    @Bean
    @ConditionalOnMissingBean
    public QueryInvocationErrorHandler queryInvocationErrorHandler() {
        return new LoggingQueryInvocationErrorHandler();
    }

    @Bean
    @ConditionalOnMissingBean(QueryBus.class)
    public AxonHubQueryBus queryBus(PlatformConnectionManager platformConnectionManager, AxonHubConfiguration axonHubConfiguration,
                             AxonConfiguration axonConfiguration,  TransactionManager txManager,
                                    @Qualifier("messageSerializer") Serializer messageSerializer,
                                    Serializer genericSerializer,
                             QueryPriorityCalculator priorityCalculator, QueryInvocationErrorHandler queryInvocationErrorHandler) {
        return new AxonHubQueryBus(platformConnectionManager, axonHubConfiguration,
<<<<<<< HEAD
                new SimpleQueryBus(axonConfiguration.messageMonitor(QueryBus.class, "queryBus"), txManager, queryInvocationErrorHandler),
                serializer, priorityCalculator);
=======
                new EnhancedQueryBus(axonConfiguration.messageMonitor(QueryBus.class, "queryBus"), txManager, queryInvocationErrorHandler),
                messageSerializer, genericSerializer, priorityCalculator);
>>>>>>> 9bb5341e
    }

    @Override
    public void setApplicationContext(ApplicationContext applicationContext) throws BeansException {
        this.applicationContext = applicationContext;
    }

    @Bean
    public AxonHubEvenProcessorInfoConfiguration processorInfoConfiguration(EventHandlingConfiguration eventHandlingConfiguration,
                                                                            PlatformConnectionManager connectionManager,
                                                                            AxonHubConfiguration configuration){
        return new AxonHubEvenProcessorInfoConfiguration(eventHandlingConfiguration,connectionManager, configuration);
    }

}
<|MERGE_RESOLUTION|>--- conflicted
+++ resolved
@@ -21,6 +21,10 @@
 import io.axoniq.axonhub.client.command.AxonHubCommandBus;
 import io.axoniq.axonhub.client.command.CommandPriorityCalculator;
 import io.axoniq.axonhub.client.event.axon.AxonHubEvenProcessorInfoConfiguration;
+import io.axoniq.axonhub.client.processor.EventProcessorController;
+import io.axoniq.axonhub.client.processor.EventProcessorControlService;
+import io.axoniq.axonhub.client.processor.grpc.GrpcEventProcessorInfoSource;
+import io.axoniq.axonhub.client.processor.schedule.ScheduledEventProcessorInfoSource;
 import io.axoniq.axonhub.client.query.AxonHubQueryBus;
 import io.axoniq.axonhub.client.query.QueryPriorityCalculator;
 import org.axonframework.boot.autoconfig.AxonAutoConfiguration;
@@ -33,6 +37,7 @@
 import org.axonframework.queryhandling.LoggingQueryInvocationErrorHandler;
 import org.axonframework.queryhandling.QueryBus;
 import org.axonframework.queryhandling.QueryInvocationErrorHandler;
+import org.axonframework.queryhandling.SimpleQueryBus;
 import org.axonframework.queryhandling.SimpleQueryBus;
 import org.axonframework.serialization.Serializer;
 import org.axonframework.spring.config.AxonConfiguration;
@@ -112,13 +117,8 @@
                                     Serializer genericSerializer,
                              QueryPriorityCalculator priorityCalculator, QueryInvocationErrorHandler queryInvocationErrorHandler) {
         return new AxonHubQueryBus(platformConnectionManager, axonHubConfiguration,
-<<<<<<< HEAD
                 new SimpleQueryBus(axonConfiguration.messageMonitor(QueryBus.class, "queryBus"), txManager, queryInvocationErrorHandler),
-                serializer, priorityCalculator);
-=======
-                new EnhancedQueryBus(axonConfiguration.messageMonitor(QueryBus.class, "queryBus"), txManager, queryInvocationErrorHandler),
-                messageSerializer, genericSerializer, priorityCalculator);
->>>>>>> 9bb5341e
+                                   messageSerializer, genericSerializer, priorityCalculator);
     }
 
     @Override
