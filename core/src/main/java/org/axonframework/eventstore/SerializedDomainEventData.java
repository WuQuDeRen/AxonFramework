package org.axonframework.eventstore;

import org.axonframework.serializer.SerializedMetaData;
import org.axonframework.serializer.SerializedObject;
import org.joda.time.DateTime;

/**
 * Interface describing the properties of serialized Domain Event Messages. Event Store implementations should have
 * their storage entries implement this interface.
 *
 * @param <T> The content type of the serialized data
 * @author Allard Buijze
 * @since 2.0
 */
public interface SerializedDomainEventData<T> {

    /**
     * Returns the identifier of the serialized event.
     *
     * @return the identifier of the serialized event
     */
    String getEventIdentifier();

    /**
     * Returns the Identifier of the Aggregate to which the Event was applied.
     *
     * @return the Identifier of the Aggregate to which the Event was applied
     */
    Object getAggregateIdentifier();

    /**
     * Returns the sequence number of the event in the aggregate.
     *
     * @return the sequence number of the event in the aggregate
     */
    long getSequenceNumber();

    /**
     * Returns the timestamp at which the event was first created.
     *
     * @return the timestamp at which the event was first created
     */
    DateTime getTimestamp();

    /**
     * Returns the serialized data of the MetaData of the serialized Event.
     *
     * @return the serialized data of the MetaData of the serialized Event
     */
<<<<<<< HEAD
    SerializedMetaData getMetaData();
=======
    SerializedObject<T> getMetaData();
>>>>>>> af65ddb7

    /**
     * Returns the serialized data of the Event Message's payload.
     *
     * @return the serialized data of the Event Message's payload
     */
    SerializedObject<T> getPayload();
}
<|MERGE_RESOLUTION|>--- conflicted
+++ resolved
@@ -1,62 +1,58 @@
-package org.axonframework.eventstore;
-
-import org.axonframework.serializer.SerializedMetaData;
-import org.axonframework.serializer.SerializedObject;
-import org.joda.time.DateTime;
-
-/**
- * Interface describing the properties of serialized Domain Event Messages. Event Store implementations should have
- * their storage entries implement this interface.
- *
- * @param <T> The content type of the serialized data
- * @author Allard Buijze
- * @since 2.0
- */
-public interface SerializedDomainEventData<T> {
-
-    /**
-     * Returns the identifier of the serialized event.
-     *
-     * @return the identifier of the serialized event
-     */
-    String getEventIdentifier();
-
-    /**
-     * Returns the Identifier of the Aggregate to which the Event was applied.
-     *
-     * @return the Identifier of the Aggregate to which the Event was applied
-     */
-    Object getAggregateIdentifier();
-
-    /**
-     * Returns the sequence number of the event in the aggregate.
-     *
-     * @return the sequence number of the event in the aggregate
-     */
-    long getSequenceNumber();
-
-    /**
-     * Returns the timestamp at which the event was first created.
-     *
-     * @return the timestamp at which the event was first created
-     */
-    DateTime getTimestamp();
-
-    /**
-     * Returns the serialized data of the MetaData of the serialized Event.
-     *
-     * @return the serialized data of the MetaData of the serialized Event
-     */
-<<<<<<< HEAD
-    SerializedMetaData getMetaData();
-=======
-    SerializedObject<T> getMetaData();
->>>>>>> af65ddb7
-
-    /**
-     * Returns the serialized data of the Event Message's payload.
-     *
-     * @return the serialized data of the Event Message's payload
-     */
-    SerializedObject<T> getPayload();
-}
+package org.axonframework.eventstore;
+
+import org.axonframework.serializer.SerializedMetaData;
+import org.axonframework.serializer.SerializedObject;
+import org.joda.time.DateTime;
+
+/**
+ * Interface describing the properties of serialized Domain Event Messages. Event Store implementations should have
+ * their storage entries implement this interface.
+ *
+ * @param <T> The content type of the serialized data
+ * @author Allard Buijze
+ * @since 2.0
+ */
+public interface SerializedDomainEventData<T> {
+
+    /**
+     * Returns the identifier of the serialized event.
+     *
+     * @return the identifier of the serialized event
+     */
+    String getEventIdentifier();
+
+    /**
+     * Returns the Identifier of the Aggregate to which the Event was applied.
+     *
+     * @return the Identifier of the Aggregate to which the Event was applied
+     */
+    Object getAggregateIdentifier();
+
+    /**
+     * Returns the sequence number of the event in the aggregate.
+     *
+     * @return the sequence number of the event in the aggregate
+     */
+    long getSequenceNumber();
+
+    /**
+     * Returns the timestamp at which the event was first created.
+     *
+     * @return the timestamp at which the event was first created
+     */
+    DateTime getTimestamp();
+
+    /**
+     * Returns the serialized data of the MetaData of the serialized Event.
+     *
+     * @return the serialized data of the MetaData of the serialized Event
+     */
+    SerializedObject<T> getMetaData();
+
+    /**
+     * Returns the serialized data of the Event Message's payload.
+     *
+     * @return the serialized data of the Event Message's payload
+     */
+    SerializedObject<T> getPayload();
+}