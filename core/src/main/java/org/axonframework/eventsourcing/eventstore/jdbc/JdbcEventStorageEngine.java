/*
 * Copyright (c) 2010-2018. Axon Framework
 *
 * Licensed under the Apache License, Version 2.0 (the "License");
 * you may not use this file except in compliance with the License.
 * You may obtain a copy of the License at
 *
 *     http://www.apache.org/licenses/LICENSE-2.0
 *
 * Unless required by applicable law or agreed to in writing, software
 * distributed under the License is distributed on an "AS IS" BASIS,
 * WITHOUT WARRANTIES OR CONDITIONS OF ANY KIND, either express or implied.
 * See the License for the specific language governing permissions and
 * limitations under the License.
 */

package org.axonframework.eventsourcing.eventstore.jdbc;

import org.axonframework.commandhandling.model.ConcurrencyException;
import org.axonframework.common.Assert;
import org.axonframework.common.DateTimeUtils;
import org.axonframework.common.jdbc.ConnectionProvider;
import org.axonframework.common.jdbc.PersistenceExceptionResolver;
import org.axonframework.common.transaction.Transaction;
import org.axonframework.common.transaction.TransactionManager;
import org.axonframework.eventhandling.EventMessage;
import org.axonframework.eventhandling.GenericEventMessage;
import org.axonframework.eventsourcing.DomainEventMessage;
import org.axonframework.eventsourcing.eventstore.*;
import org.axonframework.eventsourcing.eventstore.jpa.JpaEventStorageEngine;
import org.axonframework.serialization.SerializedObject;
import org.axonframework.serialization.Serializer;
import org.axonframework.serialization.upcasting.event.EventUpcaster;
import org.axonframework.serialization.xml.XStreamSerializer;
import org.slf4j.Logger;
import org.slf4j.LoggerFactory;

import java.sql.Connection;
import java.sql.PreparedStatement;
import java.sql.ResultSet;
import java.sql.SQLException;
import java.time.Instant;
import java.time.format.DateTimeParseException;
import java.time.temporal.ChronoUnit;
import java.util.*;
import java.util.stream.Collectors;
import java.util.stream.LongStream;

import static java.lang.String.format;
import static org.axonframework.common.DateTimeUtils.formatInstant;
import static org.axonframework.common.ObjectUtils.getOrDefault;
import static org.axonframework.common.jdbc.JdbcUtils.*;
import static org.axonframework.eventsourcing.eventstore.EventUtils.asDomainEventMessage;
import static org.axonframework.serialization.MessageSerializer.serializeMetaData;
import static org.axonframework.serialization.MessageSerializer.serializePayload;

/**
 * EventStorageEngine implementation that uses JDBC to store and fetch events.
 * <p>
 * By default the payload of events is stored as a serialized blob of bytes. Other columns are used to store meta-data
 * that allow quick finding of DomainEvents for a specific aggregate in the correct order.
 *
 * @author Rene de Waele
 */
public class JdbcEventStorageEngine extends BatchingEventStorageEngine {

    private static final Logger logger = LoggerFactory.getLogger(JpaEventStorageEngine.class);

    private static final long DEFAULT_LOWEST_GLOBAL_SEQUENCE = 1;
    private static final int DEFAULT_MAX_GAP_OFFSET = 10000;
    private static final int DEFAULT_GAP_TIMEOUT = 60000;
    private static final int DEFAULT_GAP_CLEANING_THRESHOLD = 250;

    private final ConnectionProvider connectionProvider;
    private final TransactionManager transactionManager;
    private final Class<?> dataType;
    private final EventSchema schema;
    private final int maxGapOffset;
    private final long lowestGlobalSequence;
    private int gapTimeout = DEFAULT_GAP_TIMEOUT;
    private int gapCleaningThreshold = DEFAULT_GAP_CLEANING_THRESHOLD;

    /**
     * Initializes an EventStorageEngine that uses JDBC to store and load events using the default {@link EventSchema}.
     * The payload and metadata of events is stored as a serialized blob of bytes using a new {@link XStreamSerializer}.
     * <p>
     * Events are read in batches of 100. No upcasting is performed after the events have been fetched.
     *
     * @param connectionProvider The provider of connections to the underlying database.
     * @param transactionManager The instance managing transactions around fetching event data. Required by certain
     *                           databases for reading blob data.
     */
    public JdbcEventStorageEngine(ConnectionProvider connectionProvider, TransactionManager transactionManager) {
        this(null, null, null, null, null, connectionProvider, transactionManager, byte[].class, new EventSchema(),
             null, null);
    }

    /**
     * Initializes an EventStorageEngine that uses JDBC to store and load events using the default {@link EventSchema}.
     * The payload and metadata of events is stored as a serialized blob of bytes using the given {@code serializer}.
     * <p>
     * Events are read in batches of 100. The given {@code upcasterChain} is used to upcast events before
     * deserialization. The same {@link org.axonframework.serialization.Serializer} is used for both snapshots and
     * events.
     *
     * @param serializer                   Used to serialize and deserialize event payload and metadata, and snapshots.
     * @param upcasterChain                Allows older revisions of serialized objects to be deserialized.
     * @param persistenceExceptionResolver Detects concurrency exceptions from the backing database. If {@code null}
     *                                     persistence exceptions are not explicitly resolved.
     * @param connectionProvider           The provider of connections to the underlying database.
     * @param transactionManager           The instance managing transactions around fetching event data. Required by
     *                                     certain databases for reading blob data.
     */
    public JdbcEventStorageEngine(Serializer serializer, EventUpcaster upcasterChain,
                                  PersistenceExceptionResolver persistenceExceptionResolver,
                                  ConnectionProvider connectionProvider, TransactionManager transactionManager) {
        this(serializer, upcasterChain, persistenceExceptionResolver, serializer, connectionProvider,
             transactionManager);
    }

    /**
     * Initializes an EventStorageEngine that uses JDBC to store and load events using the default {@link EventSchema}.
     * The payload and metadata of events is stored as a serialized blob of bytes using the given {@code serializer}.
     * <p>
     * Events are read in batches of 100. The given {@code upcasterChain} is used to upcast events before
     * deserialization.
     *
     * @param snapshotSerializer           Used to serialize and deserialize snapshots.
     * @param upcasterChain                Allows older revisions of serialized objects to be deserialized.
     * @param persistenceExceptionResolver Detects concurrency exceptions from the backing database. If {@code null}
     *                                     persistence exceptions are not explicitly resolved.
     * @param eventSerializer              Used to serialize and deserialize event payload and metadata.
     * @param connectionProvider           The provider of connections to the underlying database.
     * @param transactionManager           The instance managing transactions around fetching event data. Required by
     *                                     certain databases for reading blob data.
     */
    public JdbcEventStorageEngine(Serializer snapshotSerializer, EventUpcaster upcasterChain,
                                  PersistenceExceptionResolver persistenceExceptionResolver, Serializer eventSerializer,
                                  ConnectionProvider connectionProvider, TransactionManager transactionManager) {
        this(snapshotSerializer, upcasterChain, persistenceExceptionResolver, eventSerializer, null, connectionProvider,
             transactionManager, byte[].class, new EventSchema(), null, null);
    }

    /**
     * Initializes an EventStorageEngine that uses JDBC to store and load events.
     *
     * @param snapshotSerializer           Used to serialize and deserialize snapshots.
     * @param upcasterChain                Allows older revisions of serialized objects to be deserialized.
     * @param persistenceExceptionResolver Detects concurrency exceptions from the backing database.
     * @param eventSerializer              Used to serialize and deserialize event payload and metadata.
     * @param batchSize                    The number of events that should be read at each database access. When more
     *                                     than this number of events must be read to rebuild an aggregate's state, the
     *                                     events are read in batches of this size. Tip: if you use a snapshotter, make
     *                                     sure to choose snapshot trigger and batch size such that a single batch will
     *                                     generally retrieve all events required to rebuild an aggregate's state.
     * @param connectionProvider           The provider of connections to the underlying database.
     * @param transactionManager           The instance managing transactions around fetching event data. Required by
     *                                     certain databases for reading blob data.
     * @param dataType                     The data type for serialized event payload and metadata.
     * @param schema                       Object that describes the database schema of event entries.
     * @param maxGapOffset                 The maximum distance in sequence numbers between a missing event and the
     *                                     event with the highest known index. If the gap is bigger it is assumed that
     *                                     the missing event will not be committed to the store anymore. This event
     *                                     storage engine will no longer look for those events the next time a batch is
     *                                     fetched.
     * @param lowestGlobalSequence         The first expected auto generated sequence number. For most data stores this
     *                                     is 1 unless the table has contained entries before.
     */
    public JdbcEventStorageEngine(Serializer snapshotSerializer, EventUpcaster upcasterChain,
                                  PersistenceExceptionResolver persistenceExceptionResolver,
                                  Serializer eventSerializer, Integer batchSize, ConnectionProvider connectionProvider,
                                  TransactionManager transactionManager, Class<?> dataType, EventSchema schema,
                                  Integer maxGapOffset, Long lowestGlobalSequence) {
<<<<<<< HEAD
        super(snapshotSerializer, upcasterChain, getOrDefault(persistenceExceptionResolver, new JdbcSQLErrorCodesResolver()),
              eventSerializer, batchSize);
=======
        this(serializer, upcasterChain, persistenceExceptionResolver,eventSerializer, null, batchSize, connectionProvider,
                transactionManager, dataType, schema, maxGapOffset, lowestGlobalSequence );
    }

    /**
     * Initializes an EventStorageEngine that uses JDBC to store and load events.
     *
     * @param serializer                   Used to serialize and deserialize snapshots.
     * @param upcasterChain                Allows older revisions of serialized objects to be deserialized.
     * @param persistenceExceptionResolver Detects concurrency exceptions from the backing database.
     * @param eventSerializer              Used to serialize and deserialize event payload and metadata.
     * @param snapshotJury                 Used to decide whether to use a snapshot or not.If {@code null} a
     *                                     {@link NoOpSnapshotJury} is instantiated by the
     *                                     {@link org.axonframework.eventsourcing.eventstore.AbstractEventStorageEngine}.
     * @param batchSize                    The number of events that should be read at each database access. When more
     *                                     than this number of events must be read to rebuild an aggregate's state, the
     *                                     events are read in batches of this size. Tip: if you use a snapshotter, make
     *                                     sure to choose snapshot trigger and batch size such that a single batch will
     *                                     generally retrieve all events required to rebuild an aggregate's state.
     * @param connectionProvider           The provider of connections to the underlying database.
     * @param transactionManager           The instance managing transactions around fetching event data. Required by
     *                                     certain databases for reading blob data.
     * @param dataType                     The data type for serialized event payload and metadata.
     * @param schema                       Object that describes the database schema of event entries.
     * @param maxGapOffset                 The maximum distance in sequence numbers between a missing event and the
     *                                     event with the highest known index. If the gap is bigger it is assumed that
     *                                     the missing event will not be committed to the store anymore. This event
     *                                     storage engine will no longer look for those events the next time a batch is
     *                                     fetched.
     * @param lowestGlobalSequence         The first expected auto generated sequence number. For most data stores this
     *                                     is 1 unless the table has contained entries before.
     */
    public JdbcEventStorageEngine(Serializer serializer, EventUpcaster upcasterChain,
                                  PersistenceExceptionResolver persistenceExceptionResolver,
                                  Serializer eventSerializer, SnapshotJury snapshotJury, Integer batchSize,
                                  ConnectionProvider connectionProvider,
                                  TransactionManager transactionManager, Class<?> dataType, EventSchema schema,
                                  Integer maxGapOffset, Long lowestGlobalSequence) {
        super(serializer, upcasterChain, getOrDefault(persistenceExceptionResolver, new JdbcSQLErrorCodesResolver()),
              eventSerializer, snapshotJury, batchSize);
>>>>>>> ee6947f3
        this.connectionProvider = connectionProvider;
        this.transactionManager = transactionManager;
        this.dataType = dataType;
        this.schema = schema;
        this.lowestGlobalSequence = getOrDefault(lowestGlobalSequence, DEFAULT_LOWEST_GLOBAL_SEQUENCE);
        this.maxGapOffset = getOrDefault(maxGapOffset, DEFAULT_MAX_GAP_OFFSET);
    }

    /**
     * Performs the DDL queries to create the schema necessary for this storage engine implementation.
     *
     * @param schemaFactory Factory of the event schema.
     * @throws EventStoreException when an error occurs executing SQL statements.
     */
    public void createSchema(EventTableFactory schemaFactory) {
        executeUpdates(getConnection(), e -> {
                           throw new EventStoreException("Failed to create event tables", e);
                       }, connection -> schemaFactory.createDomainEventTable(connection, schema),
                       connection -> schemaFactory.createSnapshotEventTable(connection, schema));
    }

    @Override
    protected void appendEvents(List<? extends EventMessage<?>> events, Serializer serializer) {
        if (events.isEmpty()) {
            return;
        }
        final String table = schema.domainEventTable();
        final String sql = "INSERT INTO " + table + " (" +
                String.join(", ", schema.eventIdentifierColumn(), schema.aggregateIdentifierColumn(),
                            schema.sequenceNumberColumn(), schema.typeColumn(), schema.timestampColumn(),
                            schema.payloadTypeColumn(), schema.payloadRevisionColumn(), schema.payloadColumn(),
                            schema.metaDataColumn()) + ") VALUES (?,?,?,?,?,?,?,?,?)";

        transactionManager.executeInTransaction(
                () ->
                        executeBatch(getConnection(), connection -> {
                            PreparedStatement preparedStatement = connection.prepareStatement(sql);

                            for (EventMessage<?> eventMessage : events) {
                                DomainEventMessage<?> event = asDomainEventMessage(eventMessage);
                                SerializedObject<?> payload = serializePayload(event, serializer, dataType);
                                SerializedObject<?> metaData = serializeMetaData(event, serializer, dataType);
                                preparedStatement.setString(1, event.getIdentifier());
                                preparedStatement.setString(2, event.getAggregateIdentifier());
                                preparedStatement.setLong(3, event.getSequenceNumber());
                                preparedStatement.setString(4, event.getType());
                                writeTimestamp(preparedStatement, 5, event.getTimestamp());
                                preparedStatement.setString(6, payload.getType().getName());
                                preparedStatement.setString(7, payload.getType().getRevision());
                                preparedStatement.setObject(8, payload.getData());
                                preparedStatement.setObject(9, metaData.getData());
                                preparedStatement.addBatch();
                            }
                            return preparedStatement;
                        }, e -> handlePersistenceException(e, events.get(0))));
    }

    @Override
    protected void storeSnapshot(DomainEventMessage<?> snapshot, Serializer serializer) {
        transactionManager.executeInTransaction(() -> {
            try {
                executeUpdates(
                        getConnection(), e -> handlePersistenceException(e, snapshot),
                        connection -> appendSnapshot(connection, snapshot, serializer),
                        connection -> deleteSnapshots(
                                connection, snapshot.getAggregateIdentifier(), snapshot.getSequenceNumber()
                        )
                );
            } catch (ConcurrencyException e) {
                // Ignore duplicate key issues in snapshot. It just means a snapshot already exists
            }
        });
    }

    @Override
    public Optional<Long> lastSequenceNumberFor(String aggregateIdentifier) {
        String sql = "SELECT max(" + schema.sequenceNumberColumn() + ") FROM " + schema.domainEventTable() + " WHERE " + schema.aggregateIdentifierColumn() + " = ?";
        return Optional.ofNullable(transactionManager.fetchInTransaction(
                () -> executeQuery(getConnection(), connection -> {
                                       PreparedStatement stmt = connection.prepareStatement(sql);
                                       stmt.setString(1, aggregateIdentifier);
                                       return stmt;
                                   }, resultSet -> resultSet.next() ? resultSet.getObject(1, Long.class) : null,
                                   e -> new EventStoreException(
                                           format("Failed to read events for aggregate [%s]", aggregateIdentifier), e
                                   ))));
    }

    /**
     * Creates a statement to append the given {@code snapshot} to the event storage using given {@code connection} to
     * the database. Use the given {@code serializer} to serialize the payload and metadata of the event.
     *
     * @param connection The connection to the database.
     * @param snapshot   The snapshot to append.
     * @param serializer The serializer that should be used when serializing the event's payload and metadata.
     * @return A {@link PreparedStatement} that appends the snapshot when executed.
     * @throws SQLException when an exception occurs while creating the prepared statement
     */
    protected PreparedStatement appendSnapshot(Connection connection, DomainEventMessage<?> snapshot,
                                               Serializer serializer) throws SQLException {
        SerializedObject<?> payload = serializePayload(snapshot, serializer, dataType);
        SerializedObject<?> metaData = serializeMetaData(snapshot, serializer, dataType);
        final String sql = "INSERT INTO " + schema.snapshotTable() + " (" +
                String.join(", ", schema.eventIdentifierColumn(), schema.aggregateIdentifierColumn(),
                            schema.sequenceNumberColumn(), schema.typeColumn(), schema.timestampColumn(),
                            schema.payloadTypeColumn(), schema.payloadRevisionColumn(), schema.payloadColumn(),
                            schema.metaDataColumn()) + ") VALUES (?,?,?,?,?,?,?,?,?)";
        PreparedStatement preparedStatement = connection.prepareStatement(sql); // NOSONAR
        preparedStatement.setString(1, snapshot.getIdentifier());
        preparedStatement.setString(2, snapshot.getAggregateIdentifier());
        preparedStatement.setLong(3, snapshot.getSequenceNumber());
        preparedStatement.setString(4, snapshot.getType());
        writeTimestamp(preparedStatement, 5, snapshot.getTimestamp());
        preparedStatement.setString(6, payload.getType().getName());
        preparedStatement.setString(7, payload.getType().getRevision());
        preparedStatement.setObject(8, payload.getData());
        preparedStatement.setObject(9, metaData.getData());
        return preparedStatement;
    }

    /**
     * Creates a statement to delete all snapshots of the aggregate with given {@code aggregateIdentifier}.
     *
     * @param connection          The connection to the database.
     * @param aggregateIdentifier The identifier of the aggregate whose snapshots to delete.
     * @return A {@link PreparedStatement} that deletes all the aggregate's snapshots when executed.
     * @throws SQLException when an exception occurs while creating the prepared statement.
     */
    protected PreparedStatement deleteSnapshots(Connection connection, String aggregateIdentifier, long sequenceNumber)
            throws SQLException {
        PreparedStatement preparedStatement = connection.prepareStatement(
                "DELETE FROM " + schema.snapshotTable() + " WHERE " + schema.aggregateIdentifierColumn() + " = ? "
                        + "AND " + schema.sequenceNumberColumn() + " < ?"
        );
        preparedStatement.setString(1, aggregateIdentifier);
        preparedStatement.setLong(2, sequenceNumber);
        return preparedStatement;
    }

    @Override
    protected List<? extends DomainEventData<?>> fetchDomainEvents(String aggregateIdentifier, long firstSequenceNumber,
                                                                   int batchSize) {
        return transactionManager.fetchInTransaction(
                () -> executeQuery(
                        getConnection(),
                        connection -> readEventData(connection, aggregateIdentifier, firstSequenceNumber, batchSize),
                        listResults(this::getDomainEventData),
                        e -> new EventStoreException(
                                format("Failed to read events for aggregate [%s]", aggregateIdentifier), e
                        )
                ));
    }

    @Override
    protected List<? extends TrackedEventData<?>> fetchTrackedEvents(TrackingToken lastToken, int batchSize) {
        Assert.isTrue(lastToken == null || lastToken instanceof GapAwareTrackingToken,
                      () -> "Unsupported token format: " + lastToken);
        return transactionManager.fetchInTransaction(() -> {
            // If there are many gaps, it worthwhile checking if it is possible to clean them up.
            GapAwareTrackingToken cleanedToken;
            if (lastToken != null && ((GapAwareTrackingToken) lastToken).getGaps().size() > gapCleaningThreshold) {
                cleanedToken = cleanGaps(lastToken);
            } else {
                cleanedToken = (GapAwareTrackingToken) lastToken;
            }

            return executeQuery(
                    getConnection(),
                    connection -> readEventData(connection, cleanedToken, batchSize),
                    resultSet -> {
                        GapAwareTrackingToken previousToken = cleanedToken;
                        List<TrackedEventData<?>> results = new ArrayList<>();
                        while (resultSet.next()) {
                            TrackedEventData<?> next = getTrackedEventData(resultSet, previousToken);
                            results.add(next);
                            previousToken = (GapAwareTrackingToken) next.trackingToken();
                        }
                        return results;
                    },
                    e -> new EventStoreException(format("Failed to read events from token [%s]", lastToken), e)
            );
        });
    }

    private GapAwareTrackingToken cleanGaps(TrackingToken lastToken) {
        SortedSet<Long> gaps = ((GapAwareTrackingToken) lastToken).getGaps();
        return executeQuery(getConnection(), conn -> {
            PreparedStatement statement =
                    conn.prepareStatement(format("SELECT %s, %s FROM %s WHERE %s >= ? AND %s <= ?",
                                                 schema.globalIndexColumn(),
                                                 schema.timestampColumn(),
                                                 schema.domainEventTable(),
                                                 schema.globalIndexColumn(),
                                                 schema.globalIndexColumn()));
            statement.setLong(1, gaps.first());
            statement.setLong(2, gaps.last() + 1L);
            return statement;
        }, resultSet -> {
            GapAwareTrackingToken cleanToken = (GapAwareTrackingToken) lastToken;
            while (resultSet.next()) {
                try {
                    long sequenceNumber = resultSet.getLong(schema.globalIndexColumn());
                    Instant timestamp =
                            DateTimeUtils.parseInstant(readTimeStamp(resultSet, schema.timestampColumn()).toString());
                    if (gaps.contains(sequenceNumber) || timestamp.isAfter(gapTimeoutFrame())) {
                        // Filled a gap, should not continue cleaning up.
                        break;
                    }
                    if (gaps.contains(sequenceNumber - 1)) {
                        cleanToken = cleanToken.advanceTo(sequenceNumber - 1, maxGapOffset, false);
                    }
                } catch (DateTimeParseException e) {
                    logger.info("Unable to parse timestamp to clean old gaps. "
                                        + "Tokens may contain large numbers of gaps, decreasing Tracking performance.");
                    break;
                }
            }
            return cleanToken;
        }, e -> new EventStoreException(format("Failed to read events from token [%s]", lastToken), e));
    }

    @Override
    protected Optional<? extends DomainEventData<?>> readSnapshotData(String aggregateIdentifier) {
        return transactionManager.fetchInTransaction(() -> {
            List<DomainEventData<?>> result =
                    executeQuery(getConnection(), connection -> readSnapshotData(connection, aggregateIdentifier),
                                 listResults(this::getSnapshotData), e -> new EventStoreException(
                                    format("Error reading aggregate snapshot [%s]", aggregateIdentifier), e));
            return result.stream().findFirst();
        });
    }

    /**
     * Creates a statement to read domain event entries for an aggregate with given identifier starting with the first
     * entry having a sequence number that is equal or larger than the given {@code firstSequenceNumber}.
     *
     * @param connection          The connection to the database.
     * @param identifier          The identifier of the aggregate.
     * @param firstSequenceNumber The expected sequence number of the first returned entry.
     * @param batchSize           The number of items to include in the batch
     * @return A {@link PreparedStatement} that returns event entries for the given query when executed.
     * @throws SQLException when an exception occurs while creating the prepared statement.
     */

    protected PreparedStatement readEventData(Connection connection, String identifier,
                                              long firstSequenceNumber, int batchSize) throws SQLException {
        Transaction tx = transactionManager.startTransaction();
        try {
            final String sql = "SELECT " + trackedEventFields() + " FROM " + schema.domainEventTable() + " WHERE " +
                    schema.aggregateIdentifierColumn() + " = ? AND " + schema.sequenceNumberColumn() + " >= ? AND " +
                    schema.sequenceNumberColumn() + " < ? ORDER BY " + schema.sequenceNumberColumn() + " ASC";
            PreparedStatement preparedStatement = connection.prepareStatement(sql);
            preparedStatement.setString(1, identifier);
            preparedStatement.setLong(2, firstSequenceNumber);
            preparedStatement.setLong(3, firstSequenceNumber + batchSize);
            return preparedStatement;
        } finally {
            tx.commit();
        }
    }

    /**
     * Creates a statement to read tracked event entries stored since given tracking token. Pass a {@code trackingToken}
     * of {@code null} to create a statement for all entries in the storage.
     *
     * @param connection The connection to the database.
     * @param lastToken  Object describing the global index of the last processed event or {@code null} to return all
     *                   entries in the store.
     * @return A {@link PreparedStatement} that returns event entries for the given query when executed.
     * @throws SQLException when an exception occurs while creating the prepared statement.
     */
    protected PreparedStatement readEventData(Connection connection, TrackingToken lastToken,
                                              int batchSize) throws SQLException {
        Assert.isTrue(lastToken == null || lastToken instanceof GapAwareTrackingToken,
                      () -> format("Token [%s] is of the wrong type", lastToken));
        GapAwareTrackingToken previousToken = (GapAwareTrackingToken) lastToken;
        String sql = "SELECT " + trackedEventFields() + " FROM " + schema.domainEventTable() +
                " WHERE (" + schema.globalIndexColumn() + " > ? AND " + schema.globalIndexColumn() + " <= ?) ";
        List<Long> gaps;
        if (previousToken != null) {
            gaps = new ArrayList<>(previousToken.getGaps());
            if (!gaps.isEmpty()) {
                sql += " OR " + schema.globalIndexColumn() + " IN (" +
                        String.join(",", Collections.nCopies(gaps.size(), "?")) + ") ";
            }
        } else {
            gaps = Collections.emptyList();
        }
        sql += "ORDER BY " + schema.globalIndexColumn() + " ASC";
        PreparedStatement preparedStatement = connection.prepareStatement(sql);
        long globalIndex = previousToken == null ? -1 : previousToken.getIndex();
        preparedStatement.setLong(1, globalIndex);
        preparedStatement.setLong(2, globalIndex + batchSize);
        for (int i = 0; i < gaps.size(); i++) {
            preparedStatement.setLong(i + 3, gaps.get(i));
        }
        return preparedStatement;
    }

    /**
     * Creates a statement to read the snapshot entry of an aggregate with given identifier.
     *
     * @param connection The connection to the database.
     * @param identifier The aggregate identifier.
     * @return A {@link PreparedStatement} that returns the last snapshot entry of the aggregate (if any) when executed.
     * @throws SQLException when an exception occurs while creating the prepared statement.
     */
    protected PreparedStatement readSnapshotData(Connection connection, String identifier) throws SQLException {
        final String s = "SELECT " + domainEventFields() + " FROM " + schema.snapshotTable() + " WHERE " +
                schema.aggregateIdentifierColumn() + " = ? ORDER BY " + schema.sequenceNumberColumn() + " DESC";
        PreparedStatement statement = connection.prepareStatement(s);
        statement.setString(1, identifier);
        return statement;
    }

    /**
     * Extracts the next tracked event entry from the given {@code resultSet}.
     *
     * @param resultSet     The results of a query for tracked events.
     * @param previousToken The last known token of the tracker before obtaining this result set.
     * @return The next tracked event.
     * @throws SQLException when an exception occurs while creating the event data.
     */
    protected TrackedEventData<?> getTrackedEventData(ResultSet resultSet,
                                                      GapAwareTrackingToken previousToken) throws SQLException {
        long globalSequence = resultSet.getLong(schema.globalIndexColumn());

        GenericDomainEventEntry<?> domainEvent = new GenericDomainEventEntry<>(
                resultSet.getString(schema.typeColumn()),
                resultSet.getString(schema.aggregateIdentifierColumn()),
                resultSet.getLong(schema.sequenceNumberColumn()),
                resultSet.getString(schema.eventIdentifierColumn()),
                readTimeStamp(resultSet, schema.timestampColumn()),
                resultSet.getString(schema.payloadTypeColumn()),
                resultSet.getString(schema.payloadRevisionColumn()),
                readPayload(resultSet, schema.payloadColumn()),
                readPayload(resultSet, schema.metaDataColumn())
        );

        // Now that we have the event itself, we can calculate the token.
        boolean allowGaps = domainEvent.getTimestamp().isAfter(gapTimeoutFrame());
        GapAwareTrackingToken token = previousToken;
        if (token == null) {
            token = GapAwareTrackingToken.newInstance(
                    globalSequence,
                    allowGaps
                            ? LongStream.range(Math.min(lowestGlobalSequence, globalSequence), globalSequence)
                                        .boxed()
                                        .collect(Collectors.toCollection(TreeSet::new))
                            : Collections.emptySortedSet()
            );
        } else {
            token = token.advanceTo(globalSequence, maxGapOffset, allowGaps);
        }
        return new TrackedDomainEventData<>(token, domainEvent);
    }

    private Instant gapTimeoutFrame() {
        return GenericEventMessage.clock.instant().minus(gapTimeout, ChronoUnit.MILLIS);
    }

    /**
     * Extracts the next domain event entry from the given {@code resultSet}.
     *
     * @param resultSet The results of a query for domain events of an aggregate.
     * @return The next domain event.
     * @throws SQLException when an exception occurs while creating the event data.
     */
    protected DomainEventData<?> getDomainEventData(ResultSet resultSet) throws SQLException {
        return new GenericDomainEventEntry<>(resultSet.getString(schema.typeColumn()),
                                             resultSet.getString(schema.aggregateIdentifierColumn()),
                                             resultSet.getLong(schema.sequenceNumberColumn()),
                                             resultSet.getString(schema.eventIdentifierColumn()),
                                             readTimeStamp(resultSet, schema.timestampColumn()),
                                             resultSet.getString(schema.payloadTypeColumn()),
                                             resultSet.getString(schema.payloadRevisionColumn()),
                                             readPayload(resultSet, schema.payloadColumn()),
                                             readPayload(resultSet, schema.metaDataColumn()));
    }

    /**
     * Extracts the next snapshot entry from the given {@code resultSet}.
     *
     * @param resultSet The results of a query for a snapshot of an aggregate.
     * @return The next snapshot data.
     * @throws SQLException when an exception occurs while creating the event data.
     */
    protected DomainEventData<?> getSnapshotData(ResultSet resultSet) throws SQLException {
        return new GenericDomainEventEntry<>(resultSet.getString(schema.typeColumn()),
                                             resultSet.getString(schema.aggregateIdentifierColumn()),
                                             resultSet.getLong(schema.sequenceNumberColumn()),
                                             resultSet.getString(schema.eventIdentifierColumn()),
                                             readTimeStamp(resultSet, schema.timestampColumn()),
                                             resultSet.getString(schema.payloadTypeColumn()),
                                             resultSet.getString(schema.payloadRevisionColumn()),
                                             readPayload(resultSet, schema.payloadColumn()),
                                             readPayload(resultSet, schema.metaDataColumn()));
    }

    /**
     * Reads a timestamp from the given {@code resultSet} at given {@code columnIndex}. The resultSet is
     * positioned in the row that contains the data. This method must not change the row in the result set.
     *
     * @param resultSet  The resultSet containing the stored data.
     * @param columnName The name of the column containing the timestamp.
     * @return an object describing the timestamp.
     * @throws SQLException when an exception occurs reading from the resultSet.
     */
    protected Object readTimeStamp(ResultSet resultSet, String columnName) throws SQLException {
        return resultSet.getString(columnName);
    }

    /**
     * Write a timestamp from a {@link Instant} to a data value suitable for the database scheme.
     *
     * @param preparedStatement the statement to update.
     * @param position          the position of the timestamp parameter in the statement.
     * @param timestamp         {@link Instant} to convert.
     * @throws SQLException if modification of the statement fails.
     */
    protected void writeTimestamp(PreparedStatement preparedStatement, int position,
                                  Instant timestamp) throws SQLException {
        preparedStatement.setString(position, formatInstant(timestamp));
    }

    /**
     * Reads a serialized object from the given {@code resultSet} at given {@code columnIndex}. The resultSet
     * is positioned in the row that contains the data. This method must not change the row in the result set.
     *
     * @param resultSet  The resultSet containing the stored data.
     * @param columnName The name of the column containing the payload.
     * @return an object describing the serialized data.
     * @throws SQLException when an exception occurs reading from the resultSet.
     */
    @SuppressWarnings("unchecked")
    protected <T> T readPayload(ResultSet resultSet, String columnName) throws SQLException {
        if (byte[].class.equals(dataType)) {
            return (T) resultSet.getBytes(columnName);
        }
        return (T) resultSet.getObject(columnName);
    }

    /**
     * Returns a comma separated list of domain event column names to select from an event or snapshot entry.
     *
     * @return comma separated domain event column names.
     */
    protected String domainEventFields() {
        return String.join(", ", schema.eventIdentifierColumn(), schema.timestampColumn(), schema.payloadTypeColumn(),
                           schema.payloadRevisionColumn(), schema.payloadColumn(), schema.metaDataColumn(),
                           schema.typeColumn(), schema.aggregateIdentifierColumn(), schema.sequenceNumberColumn());
    }

    /**
     * Returns a comma separated list of tracked domain event column names to select from an event entry.
     *
     * @return comma separated tracked domain event column names.
     */
    protected String trackedEventFields() {
        return schema.globalIndexColumn() + ", " + domainEventFields();
    }

    /**
     * Returns the {@link EventSchema} that defines the table and column names of event tables in the database.
     *
     * @return the event schema.
     */
    protected EventSchema schema() {
        return schema;
    }

    /**
     * Returns a {@link Connection} to the database.
     *
     * @return a database Connection.
     */
    protected Connection getConnection() {
        try {
            return connectionProvider.getConnection();
        } catch (SQLException e) {
            throw new EventStoreException("Failed to obtain a database connection", e);
        }
    }

    /**
     * Sets the amount of time until a 'gap' in a TrackingToken may be considered timed out. This setting will affect
     * the cleaning process of gaps. Gaps that have timed out will be removed from Tracking Tokens to improve
     * performance of reading events. Defaults to 60000 (1 minute).
     *
     * @param gapTimeout The amount of time, in milliseconds until a gap may be considered timed out.
     */
    public void setGapTimeout(int gapTimeout) {
        this.gapTimeout = gapTimeout;
    }

    /**
     * Sets the threshold of number of gaps in a token before an attempt to clean gaps up is taken. Defaults to 250.
     *
     * @param gapCleaningThreshold The number of gaps before triggering a cleanup.
     */
    public void setGapCleaningThreshold(int gapCleaningThreshold) {
        this.gapCleaningThreshold = gapCleaningThreshold;
    }
}<|MERGE_RESOLUTION|>--- conflicted
+++ resolved
@@ -171,18 +171,14 @@
                                   Serializer eventSerializer, Integer batchSize, ConnectionProvider connectionProvider,
                                   TransactionManager transactionManager, Class<?> dataType, EventSchema schema,
                                   Integer maxGapOffset, Long lowestGlobalSequence) {
-<<<<<<< HEAD
-        super(snapshotSerializer, upcasterChain, getOrDefault(persistenceExceptionResolver, new JdbcSQLErrorCodesResolver()),
-              eventSerializer, batchSize);
-=======
-        this(serializer, upcasterChain, persistenceExceptionResolver,eventSerializer, null, batchSize, connectionProvider,
-                transactionManager, dataType, schema, maxGapOffset, lowestGlobalSequence );
+        this(snapshotSerializer, upcasterChain, persistenceExceptionResolver, eventSerializer, null, batchSize, connectionProvider,
+             transactionManager, dataType, schema, maxGapOffset, lowestGlobalSequence);
     }
 
     /**
      * Initializes an EventStorageEngine that uses JDBC to store and load events.
      *
-     * @param serializer                   Used to serialize and deserialize snapshots.
+     * @param snapshotSerializer           Used to serialize and deserialize snapshots.
      * @param upcasterChain                Allows older revisions of serialized objects to be deserialized.
      * @param persistenceExceptionResolver Detects concurrency exceptions from the backing database.
      * @param eventSerializer              Used to serialize and deserialize event payload and metadata.
@@ -207,15 +203,14 @@
      * @param lowestGlobalSequence         The first expected auto generated sequence number. For most data stores this
      *                                     is 1 unless the table has contained entries before.
      */
-    public JdbcEventStorageEngine(Serializer serializer, EventUpcaster upcasterChain,
+    public JdbcEventStorageEngine(Serializer snapshotSerializer, EventUpcaster upcasterChain,
                                   PersistenceExceptionResolver persistenceExceptionResolver,
                                   Serializer eventSerializer, SnapshotJury snapshotJury, Integer batchSize,
                                   ConnectionProvider connectionProvider,
                                   TransactionManager transactionManager, Class<?> dataType, EventSchema schema,
                                   Integer maxGapOffset, Long lowestGlobalSequence) {
-        super(serializer, upcasterChain, getOrDefault(persistenceExceptionResolver, new JdbcSQLErrorCodesResolver()),
+        super(snapshotSerializer, upcasterChain, getOrDefault(persistenceExceptionResolver, new JdbcSQLErrorCodesResolver()),
               eventSerializer, snapshotJury, batchSize);
->>>>>>> ee6947f3
         this.connectionProvider = connectionProvider;
         this.transactionManager = transactionManager;
         this.dataType = dataType;
