--- conflicted
+++ resolved
@@ -41,11 +41,7 @@
     private final Collection<CorrelationDataProvider> correlationDataProviders = new CopyOnWriteArraySet<>();
 
     @Override
-<<<<<<< HEAD
-    public Object handle(UnitOfWork<T> unitOfWork, InterceptorChain interceptorChain) throws Exception {
-=======
-    public Object handle(UnitOfWork<? extends T> unitOfWork, InterceptorChain<? extends T> interceptorChain) throws Exception {
->>>>>>> d463efd0
+    public Object handle(UnitOfWork<? extends T> unitOfWork, InterceptorChain interceptorChain) throws Exception {
         correlationDataProviders.forEach(unitOfWork::registerCorrelationDataProvider);
         return interceptorChain.proceed();
     }
