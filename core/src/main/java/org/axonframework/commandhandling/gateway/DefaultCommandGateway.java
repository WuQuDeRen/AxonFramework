/*
 * Copyright (c) 2010-2014. Axon Framework
 *
 * Licensed under the Apache License, Version 2.0 (the "License");
 * you may not use this file except in compliance with the License.
 * You may obtain a copy of the License at
 *
 *     http://www.apache.org/licenses/LICENSE-2.0
 *
 * Unless required by applicable law or agreed to in writing, software
 * distributed under the License is distributed on an "AS IS" BASIS,
 * WITHOUT WARRANTIES OR CONDITIONS OF ANY KIND, either express or implied.
 * See the License for the specific language governing permissions and
 * limitations under the License.
 */

package org.axonframework.commandhandling.gateway;

import org.axonframework.commandhandling.CommandBus;
import org.axonframework.commandhandling.CommandCallback;
import org.axonframework.commandhandling.CommandMessage;
import org.axonframework.commandhandling.callbacks.FailureLoggingCallback;
import org.axonframework.commandhandling.callbacks.FutureCallback;
<<<<<<< HEAD
import org.axonframework.common.Registration;
=======
import org.axonframework.common.AxonConfigurationException;
import org.axonframework.messaging.Message;
>>>>>>> 97d81c9f
import org.axonframework.messaging.MessageDispatchInterceptor;
import org.slf4j.Logger;
import org.slf4j.LoggerFactory;

import java.util.List;
import java.util.concurrent.CompletableFuture;
import java.util.concurrent.TimeUnit;

/**
 * Default implementation of the CommandGateway interface. It allow configuration of a {@link RetryScheduler} and
 * {@link MessageDispatchInterceptor CommandDispatchInterceptors}. The Retry Scheduler allows for Command to be
 * automatically retried when a non-transient exception occurs. The Command Dispatch Interceptors can intercept and
 * alter command dispatched on this specific gateway. Typically, this would be used to add gateway specific meta data
 * to the Command.
 *
 * @author Allard Buijze
 * @since 2.0
 */
public class DefaultCommandGateway extends AbstractCommandGateway implements CommandGateway {

    private static final Logger logger = LoggerFactory.getLogger(DefaultCommandGateway.class);

    /**
     * Instantiate a {@link DefaultCommandGateway} based on the fields contained in the {@link Builder}.
     * <p>
     * Will assert that the {@link CommandBus} is not {@code null} and will throw an {@link AxonConfigurationException}
     * if this is the case.
     *
     * @param builder the {@link DefaultCommandGateway.Builder} used to instantiate a {@link DefaultCommandGateway}
     *                instance
     */
    public DefaultCommandGateway(Builder builder) {
        super(builder);
    }

    /**
     * Instantiate a Builder to be able to create a {@link DefaultCommandGateway}.
     * <p>
     * The {@code dispatchInterceptors} are defaulted to an empty list.
     * The {@link CommandBus} is a <b>hard requirements</b> and as such should be provided.
     *
     * @return a Builder to be able to create a {@link DefaultCommandGateway}
     */
    public static Builder builder() {
        return new Builder();
    }

    @Override
    public <C, R> void send(C command, CommandCallback<? super C, ? super R> callback) {
        super.send(command, callback);
    }

    /**
     * Sends the given {@code command} and waits for its execution to complete, or until the waiting thread is
     * interrupted.
     *
     * @param command The command to send
     * @param <R>     The expected type of return value
     * @return The result of the command handler execution
     *
     * @throws org.axonframework.commandhandling.CommandExecutionException when command execution threw a checked
     *                                                                     exception
     */
    @Override
    @SuppressWarnings("unchecked")
    public <R> R sendAndWait(Object command) {
        FutureCallback<Object, R> futureCallback = new FutureCallback<>();
        send(command, futureCallback);
        return futureCallback.getResult().getPayload();
    }

    /**
     * Sends the given {@code command} and waits for its execution to complete, or until the given
     * {@code timeout} has expired, or the waiting thread is interrupted.
     * <p/>
     * When the timeout occurs, or the thread is interrupted, this method returns {@code null}.
     *
     * @param command The command to send
     * @param timeout The maximum time to wait
     * @param unit    The time unit of the timeout argument
     * @param <R>     The expected type of return value
     * @return The result of the command handler execution
     *
     * @throws org.axonframework.commandhandling.CommandExecutionException when command execution threw a checked
     *                                                                     exception
     */
    @Override
    @SuppressWarnings("unchecked")
    public <R> R sendAndWait(Object command, long timeout, TimeUnit unit) {
        FutureCallback<Object, R> futureCallback = new FutureCallback<>();
        send(command, futureCallback);
        return futureCallback.getResult(timeout, unit).getPayload();
    }

    @Override
    public <R> CompletableFuture<R> send(Object command) {
        FutureCallback<Object, R> callback = new FutureCallback<>();
        send(command, new FailureLoggingCallback<>(logger, callback));
        return callback.thenApply(Message::getPayload);
    }

    /**
     * Builder class to instantiate a {@link DefaultCommandGateway}.
     * <p>
     * The {@code dispatchInterceptors} are defaulted to an empty list.
     * The {@link CommandBus} is a <b>hard requirements</b> and as such should be provided.
     */
    public static class Builder extends AbstractCommandGateway.Builder {

        @Override
        public Builder commandBus(CommandBus commandBus) {
            super.commandBus(commandBus);
            return this;
        }

        @Override
        public Builder retryScheduler(RetryScheduler retryScheduler) {
            super.retryScheduler(retryScheduler);
            return this;
        }

        @Override
        public Builder dispatchInterceptors(
                MessageDispatchInterceptor<? super CommandMessage<?>>... dispatchInterceptors) {
            super.dispatchInterceptors(dispatchInterceptors);
            return this;
        }

        @Override
        public Builder dispatchInterceptors(
                List<MessageDispatchInterceptor<? super CommandMessage<?>>> dispatchInterceptors) {
            super.dispatchInterceptors(dispatchInterceptors);
            return this;
        }

        /**
         * Initializes a {@link DefaultCommandGateway} as specified through this Builder.
         *
         * @return a {@link DefaultCommandGateway} as specified through this Builder
         */
        public DefaultCommandGateway build() {
            return new DefaultCommandGateway(this);
        }
    }

    @Override
    public Registration registerDispatchInterceptor(
            MessageDispatchInterceptor<? super CommandMessage<?>> dispatchInterceptor) {
        return super.registerDispatchInterceptor(dispatchInterceptor);
    }
}<|MERGE_RESOLUTION|>--- conflicted
+++ resolved
@@ -21,12 +21,9 @@
 import org.axonframework.commandhandling.CommandMessage;
 import org.axonframework.commandhandling.callbacks.FailureLoggingCallback;
 import org.axonframework.commandhandling.callbacks.FutureCallback;
-<<<<<<< HEAD
 import org.axonframework.common.Registration;
-=======
 import org.axonframework.common.AxonConfigurationException;
 import org.axonframework.messaging.Message;
->>>>>>> 97d81c9f
 import org.axonframework.messaging.MessageDispatchInterceptor;
 import org.slf4j.Logger;
 import org.slf4j.LoggerFactory;
@@ -128,6 +125,12 @@
         return callback.thenApply(Message::getPayload);
     }
 
+    @Override
+    public Registration registerDispatchInterceptor(
+            MessageDispatchInterceptor<? super CommandMessage<?>> dispatchInterceptor) {
+        return super.registerDispatchInterceptor(dispatchInterceptor);
+    }
+
     /**
      * Builder class to instantiate a {@link DefaultCommandGateway}.
      * <p>
@@ -171,10 +174,4 @@
             return new DefaultCommandGateway(this);
         }
     }
-
-    @Override
-    public Registration registerDispatchInterceptor(
-            MessageDispatchInterceptor<? super CommandMessage<?>> dispatchInterceptor) {
-        return super.registerDispatchInterceptor(dispatchInterceptor);
-    }
 }