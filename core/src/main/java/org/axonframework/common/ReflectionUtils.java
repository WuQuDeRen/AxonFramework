/*
 * Copyright (c) 2010-2014. Axon Framework
 *
 * Licensed under the Apache License, Version 2.0 (the "License");
 * you may not use this file except in compliance with the License.
 * You may obtain a copy of the License at
 *
 *     http://www.apache.org/licenses/LICENSE-2.0
 *
 * Unless required by applicable law or agreed to in writing, software
 * distributed under the License is distributed on an "AS IS" BASIS,
 * WITHOUT WARRANTIES OR CONDITIONS OF ANY KIND, either express or implied.
 * See the License for the specific language governing permissions and
 * limitations under the License.
 */

package org.axonframework.common;

import java.lang.reflect.AccessibleObject;
import java.lang.reflect.Field;
import java.lang.reflect.Member;
import java.lang.reflect.Method;
import java.lang.reflect.Modifier;
import java.security.AccessController;
import java.util.Arrays;
import java.util.Collections;
import java.util.HashMap;
import java.util.LinkedList;
import java.util.List;
import java.util.Map;

/**
 * Utility class for working with Java Reflection API.
 *
 * @author Allard Buijze
 * @since 0.7
 */
public abstract class ReflectionUtils {

    /**
     * A map of Primitive types to their respective wrapper types.
     */
<<<<<<< HEAD
    private static final Map<Class<?>,Class<?>> primitiveWrapperTypeMap = new HashMap<>(8);
=======
    private static final Map<Class<?>, Class<?>> primitiveWrapperTypeMap = new HashMap<Class<?>, Class<?>>(8);
>>>>>>> 15b85280

    private ReflectionUtils() {
        // utility class
    }

    static {
        primitiveWrapperTypeMap.put(boolean.class, Boolean.class);
        primitiveWrapperTypeMap.put(byte.class, Byte.class);
        primitiveWrapperTypeMap.put(char.class, Character.class);
        primitiveWrapperTypeMap.put(double.class, Double.class);
        primitiveWrapperTypeMap.put(float.class, Float.class);
        primitiveWrapperTypeMap.put(int.class, Integer.class);
        primitiveWrapperTypeMap.put(long.class, Long.class);
        primitiveWrapperTypeMap.put(short.class, Short.class);
    }

    /**
     * Returns the value of the given <code>field</code> in the given <code>object</code>. If necessary, the field is
     * made accessible, assuming the security manager allows it.
     *
     * @param field  The field containing the value
     * @param object The object to retrieve the field's value from
     * @return the value of the <code>field</code> in the <code>object</code>
     *
     * @throws IllegalStateException if the field is not accessible and the security manager doesn't allow it to be
     * made
     * accessible
     */
    public static Object getFieldValue(Field field, Object object) {
        ensureAccessible(field);
        try {
            return field.get(object);
        } catch (IllegalAccessException ex) {
            throw new IllegalStateException("Unable to access field.", ex);
        }
    }

    /**
     * Returns the class on which the method with name "<code>getter</code>" and parameters of type
     * <code>parameterTypes</code> is declared. The given <code>instanceClass</code> is the instance on which the
     * method cn be called. If the method is not available on the given <code>instanceClass</code>, <code>null</code>
     * is returned.
     *
     * @param instanceClass  The class on which to look for the method
     * @param methodName     The name of the method
     * @param parameterTypes The parameter types of the method
     * @return The class on which the method is declared, or <code>null</code> if not found
     */
    public static Class<?> declaringClass(Class<?> instanceClass, String methodName, Class<?>... parameterTypes) {
        try {
            return instanceClass.getMethod(methodName, parameterTypes).getDeclaringClass();
        } catch (NoSuchMethodException e) {
            return null;
        }
    }

    /**
     * Indicates whether the given class implements a customized equals method. This methods returns true if the
     * declaring type of the equals method is not <code>Object</code>.
     *
     * @param type The type to inspect
     * @return <code>true</code> if the given type overrides the equals method, otherwise <code>false</code>
     */
    public static boolean hasEqualsMethod(Class<?> type) {
        return !Object.class.equals(declaringClass(type, "equals", Object.class));
    }

    /**
     * Indicates whether the two given objects are <em>not the same</em>, override an equals method that indicates
     * they are <em>not equal</em>, or implements {@link Comparable} which indicates the two are not equal. If this
     * method cannot safely indicate two objects are not equal, it returns
     * <code>false</code>.
     *
     * @param value      One of the values to compare
     * @param otherValue other value to compare
     * @return <code>true</code> if these objects explicitly indicate they are not equal, <code>false</code> otherwise.
     */
    @SuppressWarnings("unchecked")
    public static boolean explicitlyUnequal(Object value, Object otherValue) {
        if (value == otherValue) { // NOSONAR (The == comparison is intended here)
            return false;
        } else if (value == null || otherValue == null) {
            return true;
        } else if (value instanceof Comparable) {
            return ((Comparable) value).compareTo(otherValue) != 0;
        } else if (hasEqualsMethod(value.getClass())) {
            return !value.equals(otherValue);
        }
        return false;
    }

    /**
     * Makes the given <code>member</code> accessible via reflection if it is not the case already.
     *
     * @param member The member (field, method, constructor, etc) to make accessible
     * @param <T>    The type of member to make accessible
     * @return the given <code>member</code>, for easier method chaining
     *
     * @throws IllegalStateException if the member is not accessible and the security manager doesn't allow it to be
     * made accessible
     */
    public static <T extends AccessibleObject> T ensureAccessible(T member) {
        if (!isAccessible(member)) {
            AccessController.doPrivileged(new MemberAccessibilityCallback(member));
        }
        return member;
    }

    /**
     * Indicates whether the given <code>member</code> is accessible. It does so by checking whether the member is
     * non-final and public, or made accessible via reflection.
     *
     * @param member The member (field, method, constructor, etc) to check for accessibility
     * @return <code>true</code> if the member is accessible, otherwise <code>false</code>.
     */
    public static boolean isAccessible(AccessibleObject member) {
        return member.isAccessible() || (Member.class.isInstance(member) && isNonFinalPublicMember((Member) member));
    }

    /**
     * Checks whether the given <code>member</code> is public and non-final. These members do no need to be set
     * accessible using reflection.
     *
     * @param member The member to check
     * @return <code>true</code> if the member is public and non-final, otherwise <code>false</code>.
     *
     * @see #isAccessible(java.lang.reflect.AccessibleObject)
     * @see #ensureAccessible(java.lang.reflect.AccessibleObject)
     */
    public static boolean isNonFinalPublicMember(Member member) {
        return (Modifier.isPublic(member.getModifiers())
                && Modifier.isPublic(member.getDeclaringClass().getModifiers())
                && !Modifier.isFinal(member.getModifiers()));
    }

    /**
     * Returns an {@link Iterable} of all the fields declared on the given class and its super classes. The iterator
     * will always return fields declared in a subtype before returning fields declared in a super type.
     *
     * @param clazz The class to return fields for
     * @return an <code>Iterable</code> providing access to all declared fields in the class hierarchy
     */
    public static Iterable<Field> fieldsOf(Class<?> clazz) {
        List<Field> fields = new LinkedList<>();
        Class<?> currentClazz = clazz;
        do {
            fields.addAll(Arrays.asList(currentClazz.getDeclaredFields()));
            currentClazz = currentClazz.getSuperclass();
        } while (currentClazz != null);
        return Collections.unmodifiableList(fields);
    }

    /**
     * Returns an {@link Iterable} of all the methods declared on the given class and its super classes. The iterator
     * will always return methods declared in a subtype before returning methods declared in a super type.
     *
     * @param clazz The class to return methods for
     * @return an <code>Iterable</code> providing access to all declared methods in the class hierarchy
     */
    public static Iterable<Method> methodsOf(Class<?> clazz) {
        List<Method> methods = new LinkedList<>();
        Class<?> currentClazz = clazz;
        do {
            methods.addAll(Arrays.asList(currentClazz.getDeclaredMethods()));
            addMethodsOnDeclaredInterfaces(currentClazz, methods);
            currentClazz = currentClazz.getSuperclass();
        } while (currentClazz != null);
        return Collections.unmodifiableList(methods);
    }

    /**
     * Returns the boxed wrapper type for the given <code>primitiveType</code>.
     *
     * @param primitiveType The primitive type to return boxed wrapper type for
     * @return the boxed wrapper type for the given <code>primitiveType</code>
     *
     * @throws IllegalArgumentException will be thrown instead of returning null if no wrapper class was found.
     */
    public static Class<?> resolvePrimitiveWrapperType(Class<?> primitiveType) {
        Assert.notNull(primitiveType, "primitiveType may not be null");
        Assert.isTrue(primitiveType.isPrimitive(), "primitiveType is not actually primitive: " + primitiveType);

        Class<?> primitiveWrapperType = primitiveWrapperTypeMap.get(primitiveType);
        Assert.notNull(primitiveWrapperType, "no wrapper found for primitiveType: " + primitiveType);
        return primitiveWrapperType;
    }

    private static void addMethodsOnDeclaredInterfaces(Class<?> currentClazz, List<Method> methods) {
        for (Class iface : currentClazz.getInterfaces()) {
            methods.addAll(Arrays.asList(iface.getDeclaredMethods()));
            addMethodsOnDeclaredInterfaces(iface, methods);
        }
    }

    /**
     * Indicates whether the given field has the "transient" modifier
     *
     * @param field the field to inspect
     * @return <code>true</code> if the field is marked transient, otherwise <code>false
     * </code>
     */
    public static boolean isTransient(Field field) {
        return Modifier.isTransient(field.getModifiers());
    }
}<|MERGE_RESOLUTION|>--- conflicted
+++ resolved
@@ -40,11 +40,7 @@
     /**
      * A map of Primitive types to their respective wrapper types.
      */
-<<<<<<< HEAD
     private static final Map<Class<?>,Class<?>> primitiveWrapperTypeMap = new HashMap<>(8);
-=======
-    private static final Map<Class<?>, Class<?>> primitiveWrapperTypeMap = new HashMap<Class<?>, Class<?>>(8);
->>>>>>> 15b85280
 
     private ReflectionUtils() {
         // utility class
@@ -70,8 +66,7 @@
      * @return the value of the <code>field</code> in the <code>object</code>
      *
      * @throws IllegalStateException if the field is not accessible and the security manager doesn't allow it to be
-     * made
-     * accessible
+     * made accessible
      */
     public static Object getFieldValue(Field field, Object object) {
         ensureAccessible(field);
