--- conflicted
+++ resolved
@@ -88,14 +88,7 @@
     private final EventBus eventBus;
     private final EventStore eventStore;
     private Repository<T> repository;
-<<<<<<< HEAD
     private String aggregateIdentifier;
-=======
-    private final SimpleCommandBus commandBus;
-    private final EventBus eventBus;
-    private Object aggregateIdentifier;
-    private final EventStore eventStore;
->>>>>>> 15b85280
     private Deque<DomainEventMessage> givenEvents;
     private Deque<DomainEventMessage> storedEvents;
     private List<EventMessage> publishedEvents;
@@ -103,7 +96,7 @@
     private AggregateRoot workingAggregate;
     private boolean reportIllegalStateChange = true;
     private boolean explicitCommandHandlersSet;
-    private final List<FieldFilter> fieldFilters = new ArrayList<FieldFilter>();
+    private final List<FieldFilter> fieldFilters = new ArrayList<>();
 
     /**
      * Initializes a new given-when-then style test fixture for the given <code>aggregateType</code>.
@@ -317,14 +310,9 @@
         }
     }
 
-<<<<<<< HEAD
-    private void assertValidWorkingAggregateState(EventSourcedAggregateRoot eventSourcedAggregate) {
-        HashSet<ComparationEntry> comparedEntries = new HashSet<>();
-=======
     private void assertValidWorkingAggregateState(EventSourcedAggregateRoot eventSourcedAggregate,
                                                   MatchAllFieldFilter fieldFilter) {
-        HashSet<ComparationEntry> comparedEntries = new HashSet<ComparationEntry>();
->>>>>>> 15b85280
+        HashSet<ComparationEntry> comparedEntries = new HashSet<>();
         if (!workingAggregate.getClass().equals(eventSourcedAggregate.getClass())) {
             throw new AxonAssertionError(String.format("The aggregate loaded based on the generated events seems to "
                                                                + "be of another type than the original.\n"
