/*
 * Copyright (c) 2010-2018. Axon Framework
 *
 * Licensed under the Apache License, Version 2.0 (the "License");
 * you may not use this file except in compliance with the License.
 * You may obtain a copy of the License at
 *
 *     http://www.apache.org/licenses/LICENSE-2.0
 *
 * Unless required by applicable law or agreed to in writing, software
 * distributed under the License is distributed on an "AS IS" BASIS,
 * WITHOUT WARRANTIES OR CONDITIONS OF ANY KIND, either express or implied.
 * See the License for the specific language governing permissions and
 * limitations under the License.
 */

package org.axonframework.boot.autoconfig;


import org.axonframework.axonserver.connector.AxonServerConfiguration;
import org.axonframework.axonserver.connector.PlatformConnectionManager;
import org.axonframework.axonserver.connector.command.AxonServerCommandBus;
import org.axonframework.axonserver.connector.command.CommandPriorityCalculator;
import org.axonframework.axonserver.connector.event.axon.AxonServerEventStore;
import org.axonframework.axonserver.connector.event.axon.EventProcessorInfoConfiguration;
import org.axonframework.axonserver.connector.query.AxonServerQueryBus;
import org.axonframework.axonserver.connector.query.QueryPriorityCalculator;
import org.axonframework.commandhandling.CommandBus;
import org.axonframework.commandhandling.SimpleCommandBus;
import org.axonframework.commandhandling.distributed.AnnotationRoutingStrategy;
import org.axonframework.commandhandling.distributed.RoutingStrategy;
import org.axonframework.common.transaction.TransactionManager;
import org.axonframework.config.EventProcessingConfiguration;
import org.axonframework.eventsourcing.eventstore.EventStore;
import org.axonframework.messaging.interceptors.CorrelationDataInterceptor;
import org.axonframework.queryhandling.LoggingQueryInvocationErrorHandler;
import org.axonframework.queryhandling.QueryBus;
import org.axonframework.queryhandling.QueryInvocationErrorHandler;
import org.axonframework.queryhandling.SimpleQueryBus;
import org.axonframework.serialization.Serializer;
import org.axonframework.spring.config.AxonConfiguration;
import org.springframework.beans.BeansException;
import org.springframework.beans.factory.annotation.Qualifier;
import org.springframework.boot.autoconfigure.AutoConfigureBefore;
import org.springframework.boot.autoconfigure.condition.ConditionalOnClass;
import org.springframework.boot.autoconfigure.condition.ConditionalOnMissingBean;
import org.springframework.context.ApplicationContext;
import org.springframework.context.ApplicationContextAware;
import org.springframework.context.annotation.Bean;
import org.springframework.context.annotation.Configuration;
import org.springframework.context.annotation.Primary;

/**
 * Configures AxonServer as implementation for the CommandBus and QueryBus
 *
 * @author Marc Gathier
 */
@Configuration
@AutoConfigureBefore(AxonAutoConfiguration.class)
@ConditionalOnClass(AxonServerConfiguration.class)
public class AxonServerAutoConfiguration implements ApplicationContextAware {

    private ApplicationContext applicationContext;

    @Bean
    public AxonServerConfiguration axonServerConfiguration() {
        AxonServerConfiguration configuration = new AxonServerConfiguration();
        configuration.setComponentName(clientName(applicationContext.getId()));
        return configuration;
    }

    private String clientName(String id) {
        if (id.contains(":")) {
            return id.substring(0, id.indexOf(":"));
        }
        return id;
    }

    @Bean
    public PlatformConnectionManager platformConnectionManager(AxonServerConfiguration routingConfiguration) {
        return new PlatformConnectionManager(routingConfiguration);
    }

    @Bean
    @Primary
    @ConditionalOnMissingBean(CommandBus.class)
    public AxonServerCommandBus commandBus(TransactionManager txManager, AxonConfiguration axonConfiguration,
                                           AxonServerConfiguration axonServerConfiguration,
                                           Serializer serializer, PlatformConnectionManager platformConnectionManager,
                                           RoutingStrategy routingStrategy,
                                           CommandPriorityCalculator priorityCalculator) {

        SimpleCommandBus commandBus =
                SimpleCommandBus.builder()
                                .transactionManager(txManager)
                                .messageMonitor(axonConfiguration.messageMonitor(CommandBus.class, "commandBus"))
                                .build();

        commandBus.registerHandlerInterceptor(
                new CorrelationDataInterceptor<>(axonConfiguration.correlationDataProviders())
        );

        return new AxonServerCommandBus(platformConnectionManager,
                                        axonServerConfiguration,
                                        commandBus,
                                        serializer,
                                        routingStrategy,
                                        priorityCalculator);
    }

    @Bean
    @ConditionalOnMissingBean
    public RoutingStrategy routingStrategy() {
        return new AnnotationRoutingStrategy();
    }

    @Bean
    @ConditionalOnMissingBean
    public CommandPriorityCalculator commandPriorityCalculator() {
        return new CommandPriorityCalculator() {
        };
    }

    @Bean
    @ConditionalOnMissingBean
    public QueryPriorityCalculator queryPriorityCalculator() {
        return new QueryPriorityCalculator() {
        };
    }

    @Bean
    @ConditionalOnMissingBean
    public QueryInvocationErrorHandler queryInvocationErrorHandler() {
        return LoggingQueryInvocationErrorHandler.builder().build();
    }

    @Bean
    @ConditionalOnMissingBean(QueryBus.class)
    public AxonServerQueryBus queryBus(PlatformConnectionManager platformConnectionManager,
                                       AxonServerConfiguration axonServerConfiguration,
                                       AxonConfiguration axonConfiguration,
                                       TransactionManager txManager,
                                       @Qualifier("messageSerializer") Serializer messageSerializer,
                                       Serializer genericSerializer,
<<<<<<< HEAD
                                       QueryPriorityCalculator priorityCalculator,
                                       QueryInvocationErrorHandler queryInvocationErrorHandler) {
        SimpleQueryBus simpleQueryBus =
                SimpleQueryBus.builder()
                              .messageMonitor(axonConfiguration.messageMonitor(QueryBus.class, "queryBus"))
                              .transactionManager(txManager)
                              .errorHandler(queryInvocationErrorHandler)
                              .build();

=======
                                       QueryPriorityCalculator priorityCalculator, QueryInvocationErrorHandler queryInvocationErrorHandler) {
        SimpleQueryBus simpleQueryBus = SimpleQueryBus.builder()
                                                      .messageMonitor(axonConfiguration.messageMonitor(QueryBus.class,
                                                                                                       "queryBus"))
                                                      .transactionManager(txManager)
                                                      .errorHandler(queryInvocationErrorHandler)
                                                      .build();
        simpleQueryBus.registerHandlerInterceptor(new CorrelationDataInterceptor<>(axonConfiguration.correlationDataProviders()));
>>>>>>> d10a13ca
        return new AxonServerQueryBus(platformConnectionManager,
                                      axonServerConfiguration,
                                      simpleQueryBus.queryUpdateEmitter(),
                                      simpleQueryBus,
                                      messageSerializer,
                                      genericSerializer,
                                      priorityCalculator);
    }

    @Override
    public void setApplicationContext(ApplicationContext applicationContext) throws BeansException {
        this.applicationContext = applicationContext;
    }

    @Bean
<<<<<<< HEAD
    public EventProcessorInfoConfiguration processorInfoConfiguration(
            EventHandlingConfiguration eventHandlingConfiguration,
            PlatformConnectionManager connectionManager,
            AxonServerConfiguration configuration) {
        return new EventProcessorInfoConfiguration(eventHandlingConfiguration, connectionManager, configuration);
=======
    public EventProcessorInfoConfiguration processorInfoConfiguration(EventProcessingConfiguration eventProcessingConfiguration,
                                                                      PlatformConnectionManager connectionManager,
                                                                      AxonServerConfiguration configuration) {
        return new EventProcessorInfoConfiguration(eventProcessingConfiguration, connectionManager, configuration);
>>>>>>> d10a13ca
    }

    @Bean
    @ConditionalOnMissingBean
    public EventStore eventStore(AxonServerConfiguration axonServerConfiguration,
                                 AxonConfiguration configuration,
                                 PlatformConnectionManager platformConnectionManager,
                                 Serializer snapshotSerializer,
                                 @Qualifier("eventSerializer") Serializer eventSerializer) {
        return AxonServerEventStore.builder()
                                   .configuration(axonServerConfiguration)
                                   .platformConnectionManager(platformConnectionManager)
                                   .snapshotSerializer(snapshotSerializer)
                                   .eventSerializer(eventSerializer)
                                   .upcasterChain(configuration.upcasterChain())
                                   .build();
    }
}
<|MERGE_RESOLUTION|>--- conflicted
+++ resolved
@@ -142,7 +142,6 @@
                                        TransactionManager txManager,
                                        @Qualifier("messageSerializer") Serializer messageSerializer,
                                        Serializer genericSerializer,
-<<<<<<< HEAD
                                        QueryPriorityCalculator priorityCalculator,
                                        QueryInvocationErrorHandler queryInvocationErrorHandler) {
         SimpleQueryBus simpleQueryBus =
@@ -151,17 +150,8 @@
                               .transactionManager(txManager)
                               .errorHandler(queryInvocationErrorHandler)
                               .build();
-
-=======
-                                       QueryPriorityCalculator priorityCalculator, QueryInvocationErrorHandler queryInvocationErrorHandler) {
-        SimpleQueryBus simpleQueryBus = SimpleQueryBus.builder()
-                                                      .messageMonitor(axonConfiguration.messageMonitor(QueryBus.class,
-                                                                                                       "queryBus"))
-                                                      .transactionManager(txManager)
-                                                      .errorHandler(queryInvocationErrorHandler)
-                                                      .build();
-        simpleQueryBus.registerHandlerInterceptor(new CorrelationDataInterceptor<>(axonConfiguration.correlationDataProviders()));
->>>>>>> d10a13ca
+        simpleQueryBus.registerHandlerInterceptor(new CorrelationDataInterceptor<>(axonConfiguration
+                                                                                           .correlationDataProviders()));
         return new AxonServerQueryBus(platformConnectionManager,
                                       axonServerConfiguration,
                                       simpleQueryBus.queryUpdateEmitter(),
@@ -177,18 +167,11 @@
     }
 
     @Bean
-<<<<<<< HEAD
     public EventProcessorInfoConfiguration processorInfoConfiguration(
-            EventHandlingConfiguration eventHandlingConfiguration,
+            EventProcessingConfiguration eventProcessingConfiguration,
             PlatformConnectionManager connectionManager,
             AxonServerConfiguration configuration) {
-        return new EventProcessorInfoConfiguration(eventHandlingConfiguration, connectionManager, configuration);
-=======
-    public EventProcessorInfoConfiguration processorInfoConfiguration(EventProcessingConfiguration eventProcessingConfiguration,
-                                                                      PlatformConnectionManager connectionManager,
-                                                                      AxonServerConfiguration configuration) {
         return new EventProcessorInfoConfiguration(eventProcessingConfiguration, connectionManager, configuration);
->>>>>>> d10a13ca
     }
 
     @Bean
